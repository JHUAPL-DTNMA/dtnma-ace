--- conflicted
+++ resolved
@@ -36,10 +36,6 @@
 
 on:
   push:
-<<<<<<< HEAD
-    branches: [ "main" ]
-  pull_request: {} # any target
-=======
     branches:
       - main
       - 'apl-fy[0-9][0-9]'
@@ -47,7 +43,6 @@
     branches:
       - main
       - 'apl-fy[0-9][0-9]'
->>>>>>> 1883a830
   schedule:
     - cron: '40 12 * * 1'
 
