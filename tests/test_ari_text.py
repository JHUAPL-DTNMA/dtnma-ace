--- conflicted
+++ resolved
@@ -210,7 +210,7 @@
 
     def test_literal_text_loopback(self):
         dec = ari_text.Decoder()
-        enc = ari_text.Encoder(scheme_prefix=False)
+        enc = ari_text.Encoder()
         for row in self.LITERAL_TEXTS:
             with self.subTest(f'{row}'):
                 if len(row) == 2:
@@ -234,20 +234,8 @@
                 self.assertEqual(loop.getvalue(), exp_loop)
 
     LITERAL_OPTIONS = (
-<<<<<<< HEAD
-        ('1000', dict(int_base=2), '0b1111101000'),
-        ('1000', dict(int_base=16), '0x3E8'),
-        ('/TP/20230102T030405Z', dict(time_text=False), '/TP/725943845.000000'),
-        ('/TD/PT3H', dict(time_text=False), '/TD/10800.000000'),
-        ('1e3', dict(float_form='g'), '1000.0'),
-        ('1e3', dict(float_form='f'), '1000.000000'),
-        ('1e3', dict(float_form='e'), '1.000000e+03'),
-        ('1e3', dict(float_form='x'), '0fx63d0'),
-        ('hi', dict(text_identity=False), '%22hi%22'),
-        ('/CBOR/h%27a164746573748203f94480%27', dict(cbor_diag=True), '/CBOR/' + ari_text.quote('<<{"test":[3,4.5]}>>')),
-=======
         ('1000', dict(int_base=2), 'ari:0b1111101000'),
-        ('1000', dict(int_base=16), 'ari:0x3e8'),
+        ('1000', dict(int_base=16), 'ari:0x3E8'),
         ('/TP/20230102T030405Z', dict(time_text=False), 'ari:/TP/725943845.000000'),
         ('/TD/PT3H', dict(time_text=False), 'ari:/TD/10800.000000'),
         ('1e3', dict(float_form='g'), 'ari:1000.0'),
@@ -256,7 +244,6 @@
         ('1e3', dict(float_form='x'), 'ari:0fx63d0'),
         ('hi', dict(text_identity=False), 'ari:%22hi%22'),
         ('/CBOR/h%27a164746573748203f94480%27', dict(cbor_diag=True), 'ari:/CBOR/' + ari_text.quote('<<{"test":[3,4.5]}>>')),
->>>>>>> e024dd0f
     )
 
     def test_literal_text_options(self):
@@ -264,7 +251,6 @@
         for row in self.LITERAL_OPTIONS:
             with self.subTest(f'{row}'):
                 text_dn, opts, exp_loop = row
-                opts['scheme_prefix'] = False
                 enc = ari_text.Encoder(ari_text.EncodeOptions(**opts))
 
                 ari_dn = dec.decode(io.StringIO(text_dn))
