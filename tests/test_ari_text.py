--- conflicted
+++ resolved
@@ -174,7 +174,6 @@
             ])
         ),
         (
-<<<<<<< HEAD
             'ari:/EXECSET/n=null;()',
             ExecutionSet(nonce=LiteralARI(None), targets=[])
         ),
@@ -186,10 +185,7 @@
             ])
         ),
         (
-            'ari:/RPTSET/n=null;r=/TP/20240102T030405Z;(t=/TD/PT;s=//example/adm/CTRL/name;(null))',
-=======
             'ari:/RPTSET/n=null;r=/TP/20240102T030405Z;(t=/TD/PT0S;s=//example/adm/CTRL/name;(null))',
->>>>>>> a841dbb0
             ReportSet(
                 nonce=LiteralARI(None),
                 ref_time=datetime.datetime(2024, 1, 2, 3, 4, 5),
