--- conflicted
+++ resolved
@@ -527,13 +527,8 @@
                 obj.min_interval_value = min_interval_stmt.arg
                 obj.min_interval_ari = self._get_ari(min_interval_stmt.arg)
             else:
-<<<<<<< HEAD
                 obj.min_interval_value = "/TD/PT0S"  # 0 sec default
                 obj.min_interval_ari = self._get_ari(obj.min_interval_value)
-=======
-              obj.min_interval_value = "/TD/PT0S"  # 0 sec default
-              obj.min_interval_ari = self._get_ari(obj.min_interval_value)
->>>>>>> b396c557
 
             max_count_stmt = stmt.search_one((AMM_MOD, 'max-count'))
             if max_count_stmt:
@@ -567,13 +562,8 @@
                 obj.start_value = start_stmt.arg
                 obj.start_ari = self._get_ari(start_stmt.arg)
             else:
-<<<<<<< HEAD
                 obj.start_value = "/TD/PT0S"  # 0 sec default
                 obj.start_ari = self._get_ari(obj.start_value)
-=======
-              obj.start_value = "/TD/PT0S"  # 0 sec default
-              obj.start_ari = self._get_ari(obj.start_value)
->>>>>>> b396c557
 
             max_count_stmt = stmt.search_one((AMM_MOD, 'max-count'))
             if max_count_stmt:
